--- conflicted
+++ resolved
@@ -1,62 +1,11 @@
 #!/usr/bin/env python3
 
-<<<<<<< HEAD
-# Copyright (C) 2017-2019 The btclib developers
-#
-# This file is part of btclib. It is subject to the license terms in the
-# LICENSE file found in the top-level directory of this distribution.
-#
-# No part of btclib including this file, may be copied, modified, propagated,
-# or distributed except according to the terms contained in the LICENSE file.
-
-"""DER encoding
-
-   https://github.com/bitcoin/bips/blob/master/bip-0066.mediawiki
-
-   Encoding format:
-   0x30 [total-length] 0x02 [R-length] [R] 0x02 [S-length] [S] [sighash]
-   * total-length: 1-byte length descriptor of everything that follows,
-     excluding the sighash byte.
-   * R-length: 1-byte length descriptor of the R value that follows.
-   * R: arbitrary-length big-endian encoded R value. It must use the shortest
-     possible encoding for a positive integers (which means no null bytes at
-     the start, except a single one when the next byte has its highest bit set
-     to avoid being interpreted as a negative number).
-   * S-length: 1-byte length descriptor of the S value that follows.
-   * S: arbitrary-length big-endian encoded S value. The same R rules apply.
-   * sighash: 1-byte value indicating what data is hashed (not part of the DER
-     signature)
-"""
-
-from btclib.ecurves import secp256k1
-from btclib.ecdsa import Tuple, ECDS, to_dsasig
-=======
 """ 
-    ============
-    DER encoding
-    ============
+    ===================
+    Strict DER encoding
+    ===================
 
     source : https://github.com/bitcoin/bips/blob/master/bip-0066.mediawiki
-
-    BIP: 66
-
-    Layer: Consensus (soft fork)
-
-    Title: Strict DER signatures
-
-    Author: Pieter Wuille <pieter.wuille@gmail.com>
-
-    Comments-Summary: No comments yet.
-
-    Comments-URI: https://github.com/bitcoin/bips/wiki/Comments:BIP-0066
-
-    Status: Final
-
-    Type: Standards Track
-
-    Created: 2015-01-10
-
-    License: BSD-2-Clause
 
     Format: 0x30 [total-length] 0x02 [R-length] [R] 0x02 [S-length] [S] [sighash]
 
@@ -71,7 +20,9 @@
     * sighash: 1-byte value indicating what data is hashed (not part of the DER	
       signature)	
 """
->>>>>>> 657efc38
+
+from btclib.ecurves import secp256k1
+from btclib.ecdsa import Tuple, ECDS, to_dsasig
 
 sighash_all = b'\x01'
 sighash_none = b'\x02'
