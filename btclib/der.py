--- conflicted
+++ resolved
@@ -8,16 +8,8 @@
 # No part of btclib including this file, may be copied, modified, propagated,
 # or distributed except according to the terms contained in the LICENSE file.
 
-<<<<<<< HEAD
-"""
-    ===========================================
-    Strict DER-encoded signature representation
-    ===========================================
-
-=======
 """ Strict DER-encoded signature representation
    
->>>>>>> f834949c
     The original Bitcoin implementation used OpenSSL to verify DER-encoded ASN.1
     signature representation. However, OpenSSL does not do strict validation and
     as long as the signature is not horribly malformed it is accepted.
