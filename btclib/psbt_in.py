--- conflicted
+++ resolved
@@ -22,11 +22,6 @@
 from .exceptions import BTClibValueError
 from .psbt_out import (
     _assert_valid_bip32_derivs,
-<<<<<<< HEAD
-    _assert_valid_proprietary,
-=======
-    _assert_valid_dict_bytes_bytes,
->>>>>>> 2b893f21
     _assert_valid_redeem_script,
     _assert_valid_unknown,
     _assert_valid_witness_script,
@@ -58,6 +53,11 @@
 # PSBT_IN_SHA256 = b"\0x0b"
 # PSBT_IN_HASH160 = b"\0x0c"
 # PSBT_IN_HASH256 = b"\0x0d"
+
+# 0xfc is reserved for proprietary
+# explicit code support for proprietary (and por) is unnecessary
+# see https://github.com/bitcoin/bips/pull/1038
+# PSBT_IN_PROPRIETARY = b"\xfc"
 
 
 def _deserialize_tx(k: bytes, v: bytes, type_: str) -> Tx:
@@ -275,10 +275,6 @@
         _assert_valid_witness_script(self.witness_script)
         _assert_valid_final_script_sig(self.final_script_sig)
         _assert_valid_final_script_witness(self.final_script_witness)
+        _assert_valid_partial_signatures(self.partial_signatures)
         _assert_valid_bip32_derivs(self.bip32_derivs)
-<<<<<<< HEAD
-        _assert_valid_proprietary(self.proprietary)
-        _assert_valid_unknown(self.unknown)
-=======
-        _assert_valid_dict_bytes_bytes(self.unknown, "unknown")
->>>>>>> 2b893f21
+        _assert_valid_unknown(self.unknown)