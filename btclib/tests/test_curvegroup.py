--- conflicted
+++ resolved
@@ -36,11 +36,7 @@
 ec23_31 = low_card_curves["ec23_31"]
 
 
-<<<<<<< HEAD
 @pytest.mark.second
-=======
-@pytest.mark.third
->>>>>>> 601ef9b7
 def test_mult_aff() -> None:
     for ec in all_curves.values():
         assert _mult_aff(0, ec.G, ec) == INF
@@ -250,7 +246,6 @@
             assert ec._jac_equality(K1, _mult_jac(k1, ec.GJ, ec))
 
 
-@pytest.mark.fifth
 def test_assorted_jac_mult() -> None:
     ec = ec23_31
     H = second_generator(ec)
@@ -325,243 +320,4 @@
     QJ = _mult(q, ec.GJ, ec)
     assert ec._jac_equality(QJ, _jac_from_aff(Q))
     assert not ec._jac_equality(QJ, ec.negate_jac(QJ))
-<<<<<<< HEAD
-    assert not ec._jac_equality(QJ, ec.GJ)
-=======
-    assert not ec._jac_equality(QJ, ec.GJ)
-
-
-@pytest.mark.fourth
-def test_aff_jac_conversions() -> None:
-    for ec in all_curves.values():
-
-        # just a random point, not INF
-        q = 1 + secrets.randbelow(ec.n - 1)
-        Q = _mult_aff(q, ec.G, ec)
-        QJ = _jac_from_aff(Q)
-        assert Q == ec._aff_from_jac(QJ)
-        x_Q = ec._x_aff_from_jac(QJ)
-        assert Q[0] == x_Q
-
-        assert INF == ec._aff_from_jac(_jac_from_aff(INF))
-
-        # relevant for BIP340-Schnorr signature verification
-        assert not ec.has_square_y(INF)
-        with pytest.raises(ValueError, match="infinity point has no x-coordinate"):
-            ec._x_aff_from_jac(INFJ)
-        with pytest.raises(TypeError, match="not a point"):
-            ec.has_square_y("notapoint")  # type: ignore
-
-
-def test_add_double_aff() -> None:
-    "Test self-consistency of add and double in affine coordinates."
-    for ec in all_curves.values():
-
-        # add G and the infinity point
-        assert ec._add_aff(ec.G, INF) == ec.G
-        assert ec._add_aff(INF, ec.G) == ec.G
-
-        # double G
-        G2 = ec._add_aff(ec.G, ec.G)
-        assert G2 == ec._double_aff(ec.G)
-
-        # double INF
-        assert ec._add_aff(INF, INF) == INF
-        assert ec._double_aff(INF) == INF
-
-        # add G and minus G
-        assert ec._add_aff(ec.G, ec.negate(ec.G)) == INF
-
-        # add INF and "minus" INF
-        assert ec._add_aff(INF, ec.negate(INF)) == INF
-
-
-def test_add_double_jac() -> None:
-    "Test self-consistency of add and double in Jacobian coordinates."
-    for ec in all_curves.values():
-
-        # add G and the infinity point
-        assert ec._jac_equality(ec._add_jac(ec.GJ, INFJ), ec.GJ)
-        assert ec._jac_equality(ec._add_jac(INFJ, ec.GJ), ec.GJ)
-
-        # double G
-        GJ2 = ec._add_jac(ec.GJ, ec.GJ)
-        assert ec._jac_equality(GJ2, ec._double_jac(ec.GJ))
-
-        # double INF
-        assert ec._jac_equality(ec._add_jac(INFJ, INFJ), INFJ)
-        assert ec._jac_equality(ec._double_jac(INFJ), INFJ)
-
-        # add G and minus G
-        assert ec._jac_equality(ec._add_jac(ec.GJ, ec.negate_jac(ec.GJ)), INFJ)
-
-        # add INF and "minus" INF
-        assert ec._jac_equality(ec._add_jac(INFJ, ec.negate_jac(INFJ)), INFJ)
-
-
-@pytest.mark.fifth
-def test_add_double_aff_jac() -> None:
-    "Test consistency between affine and Jacobian add/double methods."
-    for ec in all_curves.values():
-
-        # just a random point, not INF
-        q = 1 + secrets.randbelow(ec.n - 1)
-        Q = _mult_aff(q, ec.G, ec)
-        QJ = _jac_from_aff(Q)
-
-        # add Q and G
-        R = ec._add_aff(Q, ec.G)
-        RJ = ec._add_jac(QJ, ec.GJ)
-        assert R == ec._aff_from_jac(RJ)
-
-        # double Q
-        R = ec._double_aff(Q)
-        RJ = ec._double_jac(QJ)
-        assert R == ec._aff_from_jac(RJ)
-        assert R == ec._add_aff(Q, Q)
-        assert ec._jac_equality(RJ, ec._add_jac(QJ, QJ))
-
-
-def test_ec_repr() -> None:
-    for ec in all_curves.values():
-        ec_repr = repr(ec)
-        if ec in low_card_curves.values() or ec.psize < 24:
-            ec_repr = ec_repr[:-1] + ", False)"
-        ec2 = eval(ec_repr)
-        assert str(ec) == str(ec2)
-
-
-def test_is_on_curve() -> None:
-    for ec in all_curves.values():
-
-        with pytest.raises(ValueError, match="point must be a tuple"):
-            ec.is_on_curve("not a point")  # type: ignore
-
-        with pytest.raises(ValueError, match="x-coordinate not in 0..p-1: "):
-            ec.y(ec.p)
-
-        # just a random point, not INF
-        q = 1 + secrets.randbelow(ec.n - 1)
-        Q = _mult_aff(q, ec.G, ec)
-        with pytest.raises(ValueError, match="y-coordinate not in 1..p-1: "):
-            ec.is_on_curve((Q[0], ec.p))
-
-
-def test_negate() -> None:
-    for ec in all_curves.values():
-
-        # just a random point, not INF
-        q = 1 + secrets.randbelow(ec.n - 1)
-        Q = _mult_aff(q, ec.G, ec)
-        minus_Q = ec.negate(Q)
-        assert ec.add(Q, minus_Q) == INF
-
-        # Jacobian coordinates
-        QJ = _jac_from_aff(Q)
-        minus_QJ = ec.negate_jac(QJ)
-        assert ec._jac_equality(ec._add_jac(QJ, minus_QJ), INFJ)
-
-        # negate of INF is INF
-        minus_INF = ec.negate(INF)
-        assert minus_INF == INF
-
-        # negate of INFJ is INFJ
-        minus_INFJ = ec.negate_jac(INFJ)
-        assert ec._jac_equality(minus_INFJ, INFJ)
-
-    with pytest.raises(TypeError, match="not a point"):
-        ec.negate(ec.GJ)  # type: ignore
-
-    with pytest.raises(TypeError, match="not a Jacobian point"):
-        ec.negate_jac(ec.G)  # type: ignore
-
-
-def test_symmetry() -> None:
-    """Methods to break simmetry: quadratic residue, odd/even, low/high"""
-    for ec in low_card_curves.values():
-
-        # just a random point, not INF
-        q = 1 + secrets.randbelow(ec.n - 1)
-        Q = _mult_aff(q, ec.G, ec)
-        x_Q = Q[0]
-
-        y_odd = ec.y_odd(x_Q)
-        assert y_odd % 2 == 1
-        y_even = ec.y_odd(x_Q, False)
-        assert y_even % 2 == 0
-        assert y_even == ec.p - y_odd
-
-        y_low = ec.y_low(x_Q)
-        y_high = ec.y_low(x_Q, False)
-        assert y_low < y_high
-        assert y_high == ec.p - y_low
-
-        # compute quadratic residues
-        hasRoot = {1}
-        for i in range(2, ec.p):
-            hasRoot.add(i * i % ec.p)
-
-        if ec.p % 4 == 3:
-            quad_res = ec.y_quadratic_residue(x_Q)
-            not_quad_res = ec.y_quadratic_residue(x_Q, False)
-
-            # in this case only quad_res is a quadratic residue
-            assert quad_res in hasRoot
-            root = mod_sqrt(quad_res, ec.p)
-            assert quad_res == (root * root) % ec.p
-            root = ec.p - root
-            assert quad_res == (root * root) % ec.p
-
-            assert not_quad_res == ec.p - quad_res
-            assert not_quad_res not in hasRoot
-            with pytest.raises(ValueError, match="no root for "):
-                mod_sqrt(not_quad_res, ec.p)
-        else:
-            assert ec.p % 4 == 1
-            # cannot use y_quadratic_residue in this case
-            err_msg = "field prime is not equal to 3 mod 4: "
-            with pytest.raises(ValueError, match=err_msg):
-                ec.y_quadratic_residue(x_Q)
-            with pytest.raises(ValueError, match=err_msg):
-                ec.y_quadratic_residue(x_Q, False)
-
-            # in this case neither or both y_Q are quadratic residues
-            neither = y_odd not in hasRoot and y_even not in hasRoot
-            both = y_odd in hasRoot and y_even in hasRoot
-            assert neither or both
-            if y_odd in hasRoot:  # both have roots
-                root = mod_sqrt(y_odd, ec.p)
-                assert y_odd == (root * root) % ec.p
-                root = ec.p - root
-                assert y_odd == (root * root) % ec.p
-                root = mod_sqrt(y_even, ec.p)
-                assert y_even == (root * root) % ec.p
-                root = ec.p - root
-                assert y_even == (root * root) % ec.p
-            else:
-                err_msg = "no root for "
-                with pytest.raises(ValueError, match=err_msg):
-                    mod_sqrt(y_odd, ec.p)
-                with pytest.raises(ValueError, match=err_msg):
-                    mod_sqrt(y_even, ec.p)
-
-    # with the last curve
-    with pytest.raises(ValueError, match="low1high0 must be bool or 1/0"):
-        ec.y_low(x_Q, 2)
-    with pytest.raises(ValueError, match="odd1even0 must be bool or 1/0"):
-        ec.y_odd(x_Q, 2)
-    with pytest.raises(ValueError, match="quad_res must be bool or 1/0"):
-        ec.y_quadratic_residue(x_Q, 2)
-
-
-def test_mult() -> None:
-    for ec in low_card_curves.values():
-        for q in range(ec.n):
-            Q = _mult_aff(q, ec.G, ec)
-            assert ec.is_on_curve(Q), f"{q}, {ec}"
-            QJ = _mult(q, ec.GJ, ec)
-            assert ec.is_on_curve(ec._aff_from_jac(QJ)), f"{q}, {ec}"
-            assert Q == ec._aff_from_jac(QJ), f"{q}, {ec}"
-        assert INF == _mult_aff(q, INF, ec), f"{q}, {ec}"
-        assert ec._jac_equality(INFJ, _mult(q, INFJ, ec)), f"{q}, {ec}"
->>>>>>> 601ef9b7
+    assert not ec._jac_equality(QJ, ec.GJ)