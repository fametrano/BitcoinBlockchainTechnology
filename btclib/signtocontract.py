--- conflicted
+++ resolved
@@ -14,27 +14,17 @@
     ================
     
     IDEA:
-<<<<<<< HEAD
     -----
     
-    Let c be a value (bytes) and P an EC point, then c, P -> h(P||c)G + P
+    Let c be a value (bytes) and P a Curve point, then c, P -> h(P||c)G + P
     is a commitment operation. (G generator, || concatenation)
-    The signature contains an EC point, thus it can become a
+    The signature contains an Curve point, thus it can become a
     commitment to c.	
     
     HOW:
     ----
     
-    when signing, generate a nonce (k) and compute a EC point (R = kG)
-=======
-    Let c be a value (bytes) and P an Curve point, then
-    c, P -> h(P||c)G + P
-    is a commitment operation. (G generator, || concatenation)
-    The signature contains an Curve point, thus it can become a commitment to c.
-
-    HOW:
     when signing, generate a nonce (k) and compute a Curve point (R = kG)
->>>>>>> f9997002
     instead of proceeding using (k,R), compute a value (e) that is a
     commitment to c: e = hash(R||c)
     substitute the nonce k with k+e and R with R+eG, and proceed signing
